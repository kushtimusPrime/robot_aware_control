--- conflicted
+++ resolved
@@ -199,23 +199,9 @@
         cam_rot = Rotation.from_matrix(rot_matrix) * rel_rot
 
         cam_id = 0
-<<<<<<< HEAD
         offset = [0, -0.007, 0.02]
         # offset = [0, 0, 0.0]
-        self.env.sim.model.cam_pos[cam_id] = cam_pos + offset
-=======
-        # offset = [0, -0.007, 0.02]
-        offset = [0, 0, 0.0]
-        # self.env.sim.model.cam_pos[cam_id] = cam_pos + offset
-        # cam_quat = cam_rot.as_quat()
-        # self.env.sim.model.cam_quat[cam_id] = [
-        #     cam_quat[3],
-        #     cam_quat[0],
-        #     cam_quat[1],
-        #     cam_quat[2],
-        # ]
         self.env_thick.sim.model.cam_pos[cam_id] = cam_pos + offset
->>>>>>> 3748efb3
         cam_quat = cam_rot.as_quat()
         self.env_thick.sim.model.cam_quat[cam_id] = [
             cam_quat[3],
@@ -224,14 +210,9 @@
             cam_quat[2],
         ]
         print("camera pose:")
-<<<<<<< HEAD
-        print(self.env.sim.model.cam_pos[cam_id])
-        print(self.env.sim.model.cam_quat[cam_id])
-=======
         print(self.env_thick.sim.model.cam_pos[cam_id])
         print(self.env_thick.sim.model.cam_quat[cam_id])
         return camTbase
->>>>>>> 3748efb3
 
     def read_target_image(self):
         if self.target_img is None:
@@ -304,12 +285,8 @@
 
         start_visual = self.start_img
         imageio.imwrite(
-<<<<<<< HEAD
             os.path.join(self.config.log_dir, "start_goal.png"),
             np.concatenate([start_visual, goal_visual], 1),
-=======
-           self.config.log_dir + "/start_goal.png", np.concatenate([start_visual, goal_visual], 1)
->>>>>>> 3748efb3
         )
         control_result = eef_control_client(self.control_client, target_pose=[])
         start = State(
